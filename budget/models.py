--- conflicted
+++ resolved
@@ -188,7 +188,7 @@
         """Not actually important"""
         return self.id < other.id
 
-    def transactions(self) -> list['Transaction']:
+    def transactions(self) -> tuple[list['Transaction'], int]:
         if isinstance(self, Account):  # gross
             field, amount = 'parts__accounts', 'parts__accountentry_set__amount'
         else:
@@ -203,22 +203,24 @@
               .filter(Q(**{field: self}) |
                       (Q(**{field: inbox}) & ~Q(kind=Transaction.Kind.BUDGETING)))
               .annotate(account=F(field), change=Sum(amount)).exclude(change=0)
+              .prefetch_related('cleared')
               .order_by('date', '-kind', 'id'))
         if sum(transaction.do_recurrence() for transaction in qs):
             return self.transactions()  # Retry
-        cleared: set[int]
-        cleared = set(self.cleared.values_list('id', flat=True)
-                      ) if isinstance(self, Account) else set()
         total = 0
         for transaction in qs:
+            reconciled = next((cleared.reconciled
+                               for cleared in transaction.cleared.all()
+                               if cleared.account == self), None)
+            setattr(transaction, 'reconciled', reconciled)
             if getattr(transaction, 'account') == inbox:
                 setattr(transaction, 'is_inbox', True)
-            elif self.clearable and transaction.id not in cleared:
+            elif self.clearable and reconciled is None:
                 setattr(transaction, 'uncleared', True)
             else:
                 total += getattr(transaction, 'change')
                 setattr(transaction, 'running_sum', total)
-        return list(reversed(qs))
+        return list(reversed(qs)), total
 
 
 AccountT = TypeVar('AccountT', bound=BaseAccount)
@@ -275,7 +277,7 @@
     def name(self):
         return f"Owed by {self.other}"
 
-    def transactions(self) -> Iterable['Transaction']:
+    def transactions(self) -> tuple[list['Transaction'], int]:
         gets = (CategoryEntry.objects
                 .filter(part__transaction=OuterRef('pk'),
                         source__currency=self.currency,
@@ -781,74 +783,6 @@
 # Some of these could be methods
 
 
-<<<<<<< HEAD
-=======
-def entries_for(account: BaseAccount) -> tuple[list[Transaction], int]:
-    if isinstance(account, Account):  # gross
-        field, amount = 'parts__accounts', 'parts__accountentry_set__amount'
-    else:
-        field, amount = 'parts__categories', 'parts__categoryentry_set__amount'
-
-    if not account.is_inbox():
-        inbox = account.budget.get_inbox(type(account), account.currency).id
-    else:
-        inbox = None
-    qs = (Transaction.objects
-          .filter_for(account.budget)
-          .filter(Q(**{field: account}) |
-                  (Q(**{field: inbox}) & ~Q(kind=Transaction.Kind.BUDGETING)))
-          .annotate(account=F(field), change=Sum(amount)).exclude(change=0)
-          .prefetch_related('cleared')
-          .order_by('date', '-kind', 'id'))
-    if sum(transaction.do_recurrence() for transaction in qs):
-        return entries_for(account)  # Retry
-    total = 0
-    for transaction in qs:
-        reconciled = next((cleared.reconciled
-                           for cleared in transaction.cleared.all()
-                           if cleared.account == account), None)
-        setattr(transaction, 'reconciled', reconciled)
-        if getattr(transaction, 'account') == inbox:
-            setattr(transaction, 'is_inbox', True)
-        elif account.clearable and reconciled is None:
-            setattr(transaction, 'uncleared', True)
-        else:
-            total += getattr(transaction, 'change')
-            setattr(transaction, 'running_sum', total)
-    return list(reversed(qs)), total
-
-
-def entries_for_balance(account: Balance) -> Iterable[Transaction]:
-    gets = (CategoryEntry.objects
-            .filter(part__transaction=OuterRef('pk'),
-                    source__currency=account.currency,
-                    source__budget=account.other, sink__budget=account.budget)
-            .values('part__transaction')
-            .values(sum=Sum('amount')))
-    has = (AccountEntry.objects
-           .filter(part__transaction=OuterRef('pk'),
-                   source__currency=account.currency,
-                   source__budget=account.other, sink__budget=account.budget)
-           .values('part__transaction')
-           .values(sum=Sum('amount')))
-    # Does it make sense to exclude transactions that don't alter the balance?
-    # In general transactions that do and don't will be on different payees.
-    qs = (Transaction.objects
-          .filter_for(account.budget)
-          .annotate(change=Coalesce(Subquery(gets), 0)
-                    - Coalesce(Subquery(has), 0))
-          .exclude(change=0)
-          .order_by('date', '-kind', 'id'))
-    if sum(transaction.do_recurrence() for transaction in qs):
-        return entries_for_balance(account)  # Retry
-    total = 0
-    for transaction in qs:
-        total += getattr(transaction, 'change')
-        setattr(transaction, 'running_sum', total)
-    return list(reversed(qs))
-
-
->>>>>>> b8dac6d9
 def accounts_overview(budget: Budget):
     past = Q(entries__part__transaction__date__lte=date.today())
     sum_entries = Sum('entries__amount', filter=past, default=0)
