--- conflicted
+++ resolved
@@ -476,16 +476,6 @@
     amount: int
     running_sum: int
 
-<<<<<<< HEAD
-
-def months_between(start: date, end: date):
-    start = start.replace(day=1)
-    while start <= end:
-        yield start
-        start = (start + timedelta(days=31)).replace(day=1)
-
-def transactions_for_budget(budget_id: int) -> Iterable[Transaction]:
-=======
 def creates_debt():
     account_sum = (Transaction.objects.filter(id=OuterRef('id'))
             .annotate(b=F('accounts__budget_id'),
@@ -498,8 +488,13 @@
     return Exists(account_sum.difference(category_sum).union(
         category_sum.difference(account_sum)))
 
+def months_between(start: date, end: date):
+    start = start.replace(day=1)
+    while start <= end:
+        yield start
+        start = (start + timedelta(days=31)).replace(day=1)
+
 def transactions_with_debt(budget_id: int) -> Iterable[Transaction]:
->>>>>>> ab45636c
     filter = (Q(accounts__budget_id=budget_id) |
               Q(categories__budget_id=budget_id))
     qs = (Transaction.objects
