from collections import defaultdict
from typing import (Optional, Iterable, TypeVar, Type, Union, Generic,
                    Any, ClassVar)
import functools
from itertools import chain, islice
from datetime import date, timedelta
from dataclasses import dataclass
import heapq

from django.core.exceptions import ObjectDoesNotExist, ValidationError
from django.db import models
from django import forms
from django.db.transaction import atomic
from django.db.models import (Q, F, Prefetch, Subquery, OuterRef, Value,
                              Min, Max, Sum, Exists, FilteredRelation,
                              prefetch_related_objects)
from django.db.models.functions import Coalesce
from django.urls import reverse
from django.contrib.auth.models import User, AnonymousUser, AbstractBaseUser

from .algorithms import sum_by, reroot, double_entrify_by, Debts
from . import recurrence
from .recurrence import RRule


class Id(models.Model):
    """Distinct identity for budgets, accounts, and categories"""
    id: models.BigAutoField
    of_budget: 'models.OneToOneField[Budget]'
    of_account: 'models.OneToOneField[Account]'
    of_category: 'models.OneToOneField[Category]'
    def kind(self) -> str: ...  # pragma: no cover


class Budget(Id):
    class Meta:  # type: ignore
        constraints = [models.CheckConstraint(
            check=Q(budget_of__isnull=True) | Q(payee_of__isnull=True),
            name="cant_be_payee_and_budget")]
        # Payees have distinct names?

    id_ptr = models.OneToOneField(
        Id, related_name='of_budget',
        on_delete=models.CASCADE, parent_link=True)
    name = models.CharField(max_length=100)

    account_set: 'models.Manager[Account]'
    category_set: 'models.Manager[Category]'

    # This can easily be relaxed into a ForeignKey if we want to allow multiple
    # budgets
    budget_of_id: int
    budget_of = models.OneToOneField(
        User, blank=True, null=True, on_delete=models.SET_NULL)
    payee_of_id: int
    payee_of = models.ForeignKey(
        User, blank=True, null=True, on_delete=models.SET_NULL,
        related_name="payee_set")

    # Ignored for payees
    budgetfriends_set: 'models.Manager[BudgetFriends]'
    friends: 'models.ManyToManyField[Budget, BudgetFriends]'
    friends = models.ManyToManyField(
        'self', through='BudgetFriends', blank=True)

    initial_currency = models.CharField(max_length=5, blank=True)
    initial_split = models.CharField(max_length=100, blank=True)

    def __str__(self):
        return self.name

    def kind(self):
        return 'budget'

    @functools.cache
    def get_absolute_url(self):
        return reverse('all', args=(self.id,))

    def get_inbox(self, cls: 'Type[AccountT]', currency: str) -> 'AccountT':
        # Caching this doesn't work well with rollbacks
        return cls.objects.get_or_create(name="", budget=self,
                                         currency=currency)[0]

    def owner(self):
        return self.budget_of_id or self.payee_of_id

    def main_budget(self):
        if self.budget_of or not self.payee_of:
            return self
        return Budget.objects.get(budget_of_id=self.payee_of_id)

    def view_permission(self, user: Union[AbstractBaseUser, AnonymousUser]):
        return user.is_authenticated and user.pk == self.owner()

    def visible_budgets(self):
        filter = Q(friends=self)
        if self.owner():
            filter |= (Q(friends__budget_of=self.owner()) |
                       Q(payee_of=self.owner()))
        return Budget.objects.filter(filter).distinct()

    @functools.cached_property
    def currencies(self) -> Iterable[str]:
        return (self.category_set
                .filter(name='', closed=False)
                .values_list('currency', flat=True)
                .distinct())

    def get_initial_currency(self):
        if self.initial_currency:
            return self.initial_currency
        else:
            category = self.category_set.first()
            if category:
                return category.currency
            else:
                return 'CHF'

    @property
    def budget(self):
        """Quack like an account if needed"""
        return self


class BudgetFriends(models.Model):
    class Meta:  # type: ignore
        constraints = [
            models.UniqueConstraint(fields=["from_budget", "to_budget"],
                                    name="m2m_%(class)s")]
    id: int
    from_budget = models.ForeignKey(Budget, on_delete=models.CASCADE)
    to_budget = models.ForeignKey(Budget, on_delete=models.CASCADE,
                                  related_name="+")

    def __str__(self):
        return f"{self.from_budget} -> {self.to_budget}"


class BaseAccount(Id):
    """BaseAccounts describe a generic place money can be"""
    class Meta:  # type: ignore
        abstract = True
        constraints = [models.UniqueConstraint(
            fields=["budget", "name", "currency"], name="m2m_%(class)s")]
    id_ptr: models.OneToOneField[Id]
    name = models.CharField(max_length=100, blank=True)
    budget = models.ForeignKey(Budget, on_delete=models.CASCADE)
    budget_id: int  # Sigh
    balance: int
    source_entries: 'models.Manager[Entry[BaseAccount]]'
    transactionpart_set: 'models.Manager[TransactionPart]'
    entries: 'models.Manager[Entry[BaseAccount]]'
    currency = models.CharField(max_length=5)

    group = models.CharField(max_length=100, blank=True)
    order = models.IntegerField(default=0)
    closed = models.BooleanField(default=False)

    def kind_name(self) -> str: ...  # pragma: no cover
    @property
    def clearable(self) -> bool: return False

    class DoesNotExist(ObjectDoesNotExist):
        pass

    @staticmethod
    def get(id: int):
        try:
            return Account.objects.get(id=id)
        except Account.DoesNotExist:
            try:
                return Category.objects.get(id=id)
            except Category.DoesNotExist:
                raise BaseAccount.DoesNotExist()

    @functools.cache
    def get_absolute_url(self):
        return reverse('all', args=(self.budget_id, self.id))

    def is_inbox(self):
        return self.name == ""

    def __str__(self):
        if self.is_inbox():
            return f"{self.budget.name} ({self.currency})"
        else:
            return f"{self.budget.name} - {str(self.name)}  ({self.currency})"

    def __lt__(self, other: 'BaseAccount'):
        """Not actually important"""
        return self.id < other.id

    def transactions(self) -> tuple[list['Transaction'], int, int]:
        if isinstance(self, Account):  # gross
            field, amount = 'parts__accounts', 'parts__accountentry_set__amount'
        else:
            field, amount = 'parts__categories', 'parts__categoryentry_set__amount'

        if not self.is_inbox():
            inbox = self.budget.get_inbox(type(self), self.currency).id
        else:
            inbox = None
        qs = (Transaction.objects
              .filter_for(self.budget)
              .filter(Q(**{field: self}) |
                      (Q(**{field: inbox}) & ~Q(kind=Transaction.Kind.BUDGETING)))
              .annotate(account=F(field), change=Sum(amount)).exclude(change=0)
              .annotate(cleared_self=FilteredRelation('cleared',
                                                      condition=Q(cleared__account_id=self.id)),
                        reconciled=F('cleared_self__reconciled'))
              .order_by('date', '-kind', 'id'))
        if sum(transaction.do_recurrence() for transaction in qs):
            return self.transactions()  # Retry
        balance, cleared = 0, 0
        for transaction in qs:
            if getattr(transaction, 'account') == inbox:
                setattr(transaction, 'is_inbox', True)
            elif self.clearable and transaction.reconciled is None:
                setattr(transaction, 'uncleared', True)
            else:
<<<<<<< HEAD
                total += getattr(transaction, 'change')
                setattr(transaction, 'running_sum', total)
            if transaction.date > date.today():
                setattr(transaction, 'is_future', True)
        return list(reversed(qs)), total
=======
                cleared += getattr(transaction, 'change')
                setattr(transaction, 'running_sum', cleared)
            if (not hasattr(transaction, 'is_inbox')
                    and transaction.date and transaction.date <= date.today()):
                balance += getattr(transaction, 'change')
        return list(reversed(qs)), balance, cleared
>>>>>>> 1a8bc047


AccountT = TypeVar('AccountT', bound=BaseAccount)


class Account(BaseAccount):
    """Accounts describe the physical ownership of money."""
    id_ptr = models.OneToOneField(
        Id, related_name='of_account',
        on_delete=models.CASCADE, parent_link=True)

    clearable = models.BooleanField(default=False)  # type: ignore
    cleared: 'models.manager.RelatedManager[Cleared]'
    cleared_transaction: 'models.ManyToManyField[Transaction, Cleared]'

    def kind(self):
        return 'account'

    def kind_name(self):
        return 'Account'


class Category(BaseAccount):
    """Categories describe the conceptual ownership of money."""
    class Meta:  # type: ignore
        verbose_name_plural = "categories"
        constraints = BaseAccount.Meta.constraints

    id_ptr = models.OneToOneField(
        Id, related_name='of_category',
        on_delete=models.CASCADE, parent_link=True)

    change: int

    def kind(self):
        return 'category'

    def kind_name(self):
        return 'Category'


@dataclass
class Balance:
    """A fake account representing the balance between two budgets."""
    budget: Budget
    other: Budget
    currency: str

    def get_absolute_url(self):
        return reverse('balance', kwargs={'currency': self.currency,
                                          'budget_id_1': self.budget.id,
                                          'budget_id_2': self.other.id})

    @property
    def name(self):
        return f"Owed by {self.other}"

    @property
    def id(self):
        # Templates/urls refer to it this way
        return f'owed-{self.currency}-{self.other.id}'

    def transactions(self) -> tuple[list['Transaction'], int, int]:
        has = dict(AccountEntry.objects
                   .filter(sink__budget=self.budget.id, source__budget_id=self.other.id,
                           sink__currency=self.currency)
                   .values('part__transaction')
                   .values_list('part__transaction', Sum('amount')))
        gets = dict(CategoryEntry.objects
                    .filter(sink__budget=self.budget.id, source__budget_id=self.other.id,
                            sink__currency=self.currency)
                    .values('part__transaction')
                    .values_list('part__transaction', Sum('amount')))
        qs = (Transaction.objects
              .filter_for(self.budget)
              .filter(id__in=gets.keys() | has.keys())
              .order_by('date', '-kind', 'id'))
        if sum(transaction.do_recurrence() for transaction in qs):
            return self.transactions()  # Retry
        total, balance = 0, 0
        for transaction in qs:
            change = gets.get(transaction.id, 0) - has.get(transaction.id, 0)
            total += change
            setattr(transaction, 'change', change)
            setattr(transaction, 'running_sum', total)
            if transaction.date and transaction.date <= date.today():
                balance += getattr(transaction, 'change')
        return list(reversed(qs)), balance, 0


@dataclass
class Total:
    """A fake account representing everything in a currency."""
    budget: Budget
    currency: str
    balance: int | None = None

    @property
    def name(self):
        return self.budget.name

    @property
    def id(self):
        # Templates/urls refer to it this way
        return 'all-' + self.currency

    def transactions(self) -> tuple[Iterable['Transaction'], int, int]:
        # TODO: Do we want to include budgets and transfers here?
        qs = (Transaction.objects
              .filter_for(self.budget)
              .filter(parts__categories__currency=self.currency,
                      parts__categories__budget=self.budget)
              .annotate(change=Sum('parts__categoryentry_set__amount'))
              .exclude(change=0)
              .order_by('date', '-kind', 'id'))
        if sum(transaction.do_recurrence() for transaction in qs):
            return self.transactions()  # Retry
        total, balance = 0, 0
        for transaction in qs:
            total += getattr(transaction, 'change')
            setattr(transaction, 'running_sum', total)
            if transaction.date and transaction.date <= date.today():
                balance += getattr(transaction, 'change')
        return list(reversed(qs)), balance, 0


AccountLike = Account | Category | Total | Balance


def group_by_currency(amounts: dict[AccountT, int]):
    result: dict[str, dict[AccountT, int]] = {}
    for account, amount in amounts.items():
        result.setdefault(account.currency, {})[account] = amount
    return result.items()


def connectivity(budgets: list[Budget]) -> dict[Budget, Budget]:
    first = min(budgets, key=lambda budget: budget.id)
    rest = set(budgets) - {first}
    result: 'dict[Budget, Budget]' = {}
    prefetch_related_objects(budgets, 'budgetfriends_set')
    queue: list[tuple[int, Budget, Budget]] = []
    for friend in first.budgetfriends_set.all():
        heapq.heappush(
            queue, (friend.id, friend.from_budget, friend.to_budget))
    while queue:
        _, from_budget, to_budget = heapq.heappop(queue)
        if to_budget in rest:
            rest.remove(to_budget)
            result[to_budget] = from_budget
            for friend in to_budget.budgetfriends_set.all():
                heapq.heappush(queue, (friend.id,
                                       friend.from_budget, friend.to_budget))
    if rest:
        raise ValueError('Budgets are disconnected')
    return result


def double_entrify(in_budget: Budget, type: Type[AccountT],
                   all_amounts: dict[AccountT, int]):
    entries: dict[tuple[AccountT, AccountT], int] = {}
    for currency, amounts in group_by_currency(all_amounts):
        amounts.setdefault(in_budget.get_inbox(type, currency), 0)
        payees = dict(item for item in amounts.items()
                      if item[0].budget.payee_of_id)
        people = dict(item for item in amounts.items()
                      if not item[0].budget.payee_of_id)

        budgets = {account.budget: account for account in people
                   if account.is_inbox()}
        tree = connectivity(list(budgets))
        reroot(tree, in_budget)
        account_tree = {budgets[child]: budgets[parent]
                        for child, parent in tree.items()}
        entries |= double_entrify_by(people, account_tree)
        debts = Debts(people.items())
        for payee, amount in payees.items():
            entries |= debts.combine_one(amount, payee)
        entries |= debts.combine()
    return entries


class TransactionManager(models.Manager['Transaction']):
    # This could possibly be done with a proxy model, which would allow eg
    # related managers to tell which budget we're looking through.
    def filter_for(self, budget: Budget):
        """Adjust and prefetch the entries of this transaction to ones visible to
        'budget'."""
        accountentry_set = AccountEntry.objects.filter_for(budget)
        categoryentry_set = CategoryEntry.objects.filter_for(budget)
        # We have to do this stupid ordering thing because otherwise django's
        # form stuff adds an ordering later and breaks the prefetch logic.
        # TODO: This is ugly. Should we just do the filtering in python?
        parts = (TransactionPart.objects
                 .filter(Exists(accountentry_set.filter(part=OuterRef('id')))
                         | Exists(categoryentry_set.filter(part=OuterRef('id'))))
                 .order_by('id'))
        return self.prefetch_related(
            Prefetch('parts', queryset=parts),
            Prefetch('parts__accountentry_set', queryset=accountentry_set),
            Prefetch('parts__categoryentry_set', queryset=categoryentry_set),
        )

    def get_for(self, budget: Budget, id: int):
        try:
            value = self.filter_for(budget).get(id=id)
        except self.model.DoesNotExist:
            return None
        if all(part.empty() for part in value.parts.all()):
            return None
        return value


TYPE_CHECKING = False
if TYPE_CHECKING:  # stupid thing
    RRFBase = models.Field[RRule | str | None, RRule | None]
else:
    RRFBase = models.Field


class RecurrenceRuleField(RRFBase):
    description = "RFC 5545 recurrence rule"

    def get_internal_type(self):
        return "CharField"

    def __init__(self, *args: Any, **kwargs: Any):
        kwargs.setdefault("max_length", 255)  # Should be enough for anyone
        super().__init__(*args, **kwargs)

    def from_db_value(self, value: Optional[str], expression: Any, connection: Any):
        try:
            return recurrence.parse(value) if value else None
        except (ValueError, KeyError):
            return None

    def get_prep_value(self, value: Optional[RRule]) -> Optional[str]:
        return value and str(value)

    def to_python(self, value: RRule | str | None):
        if isinstance(value, str):
            try:
                return recurrence.parse(value)
            except ValueError:
                raise ValidationError(
                    "“%(value)s” is not a valid recurrence rule.",
                    params={"value": value})
        return value

    def value_to_string(self, obj: models.Model):
        value = self.value_from_object(obj)
        return self.get_prep_value(value)

    def formfield(self, **kwargs: Any):
        return super().formfield(widget=forms.Textarea(attrs={'rows': 2}),
                                 **kwargs)


class Transaction(models.Model):
    """A logical event involving moving money between accounts and categories"""
    id: models.BigAutoField
    date = models.DateField()
    recurrence = RecurrenceRuleField(null=True, blank=True)
    cleared_account: 'models.ManyToManyField[Account, Cleared]'
    cleared_account = models.ManyToManyField(
        Account, through='Cleared', related_name='cleared_transaction')

    class Kind(models.TextChoices):
        TRANSACTION = 'T', 'Transaction'
        BUDGETING = 'B', 'Budgeting'
    kind = models.CharField(max_length=1, choices=Kind.choices,
                            default=Kind.TRANSACTION)

    parts: 'models.Manager[TransactionPart]'
    cleared: 'models.Manager[Cleared]'

    objects: ClassVar[TransactionManager] = TransactionManager()

    reconciled: bool | None
    change: int
    running_sum: int  # TODO this is gross, put in view logic

    def __str__(self):
        return str(self.date)

    @property
    def month(self) -> 'Optional[date]':
        return self.date and self.date.replace(day=1)

    @month.setter
    def month(self, value: 'Optional[date]'):
        self.date = value and value.replace(day=1)

    def clean(self):
        if isinstance(self.date, date) and isinstance(self.recurrence, RRule):
            if self.recurrence.freq in ("HOURLY", "MINUTELY", "SECONDLY"):
                raise ValidationError({'recurrence':
                                       'Transaction repeats more than once a day'})
            # DOS protection
            repeats = self.recurrence.iterate(self.date)
            twentieth = next(islice(repeats, 20, None), None)
            if twentieth and twentieth < date.today():
                raise ValidationError(
                    {'recurrence': 'Transaction repeats more than 20 times'})

    def auto_description(self, in_account: AccountLike):
        if self.kind == self.Kind.BUDGETING:
            return "Budget"

        note = ', '.join(part.note for part in self.parts.all() if part.note)
        if note:
            return note

        accounts = {entry
                    for part in self.parts.all()
                    for entry in part.accountentry_set.entries()}
        categories = {entry
                      for part in self.parts.all()
                      for entry in part.categoryentry_set.entries()}
        if isinstance(in_account, Balance):
            this_budget = in_account.other
        else:
            this_budget = in_account.budget
        names = (
            list({account.budget.name
                  for account in chain(accounts, categories)
                  if account.budget.budget_of_id != in_account.budget.owner()
                  and account.budget != this_budget})
            + [account.name or "Inbox"
               for account in chain(accounts, categories)
               if account.budget.budget_of_id == in_account.budget.owner()
               and account != in_account]
        )
        return ", ".join(names)

    def first_currency(self):
        part = self.parts.first()
        if part:
            entry = (part.accountentry_set.first()
                     or part.categoryentry_set.first())
            if entry:
                return entry.sink.currency
        raise ValueError()

    @atomic
    def change_inbox_to(self, account: Account | Category):
        for part in self.parts.all():
            part.change_inbox_to(account)

    @atomic
    def copy_to(self, to: 'date'):
        transaction = Transaction(date=to, kind=self.kind)
        transaction.save()
        for from_part in self.parts.all():
            part = TransactionPart(
                transaction=transaction, note=from_part.note)
            part.save()
            part.set_flows(*from_part.flows())
        return transaction

    def do_recurrence(self):
        today = date.today()
        if not self.recurrence or not self.date or self.date > today:
            return False
        with atomic():
            for copy in self.recurrence.iterate(self.date):
                if copy <= today:
                    self.copy_to(copy)
                else:
                    self.date = copy
                    self.save()
                    return True
        raise RuntimeError("unreachable")


class Cleared(models.Model):
    class Meta:  # type: ignore
        db_table = 'budget_transaction_cleared'
        unique_together = ["transaction", "account"]

    transaction: models.ForeignKey[Transaction]
    transaction = models.ForeignKey(Transaction, on_delete=models.CASCADE,
                                    related_name='cleared')
    account = models.ForeignKey(Account, on_delete=models.CASCADE,
                                related_name='cleared')
    reconciled = models.BooleanField(default=False)


class TransactionPart(models.Model):
    id: models.BigAutoField
    transaction = models.ForeignKey(
        Transaction, on_delete=models.CASCADE, related_name="parts")
    note = models.TextField(max_length=1000, blank=True)

    # Note that these are not filtered by `filter_for()`.
    accounts: 'models.ManyToManyField[Account, AccountEntry]'
    accounts = models.ManyToManyField(Account, through='AccountEntry',
                                      through_fields=('part', 'sink'))
    categories: 'models.ManyToManyField[Category, CategoryEntry]'
    categories = models.ManyToManyField(Category, through='CategoryEntry',
                                        through_fields=('part', 'sink'))
    accountentry_set: 'EntryManager[Account]'
    categoryentry_set: 'EntryManager[Category]'

    def empty(self) -> bool:
        return (not self.accountentry_set.all() and
                not self.categoryentry_set.all())

    # Maybe we need a re-double-entrify function...

    def entries(self):
        return (self.accountentry_set.entries(), self.categoryentry_set.entries())

    def flows(self):
        return (self.accountentry_set.flows(), self.categoryentry_set.flows())

    def set_entries(self, in_budget: Budget,
                    accounts: dict[Account, int], categories: dict[Category, int]):
        """Set the contents of this transaction from the perspective of one budget. 'accounts' and 'categories' both must to sum to zero."""
        # 'self' is already filtered for a user, we just can't see which one
        return self.set_flows(double_entrify(in_budget, Account, accounts),
                              double_entrify(in_budget, Category, categories))

    @atomic
    def set_flows(self,
                  accounts: dict[tuple[Account, Account], int],
                  categories: dict[tuple[Category, Category], int]):
        self.accountentry_set.set_flows(accounts)
        self.categoryentry_set.set_flows(categories)
        if (AccountEntry.objects.filter(part=self).exists() or
                CategoryEntry.objects.filter(part=self).exists()):
            return self
        self.delete()
        return None

    def change_inbox_to(self, account: Account | Category):
        accounts, categories = self.entries()
        if isinstance(account, Account):
            inbox = account.budget.get_inbox(Account, account.currency)
            account_value = accounts.pop(inbox, 0) + accounts.pop(account, 0)
            accounts[account] = account_value
        else:
            inbox = account.budget.get_inbox(Category, account.currency)
            account_value = (categories.pop(inbox, 0)
                             + categories.pop(account, 0))
            categories[account] = account_value
        self.set_entries(account.budget, accounts, categories)

    @dataclass
    class Row:
        account: Optional[Account]
        category: Optional[Category]
        amount: int
        reconciled: bool

    def tabular(self):
        def pop_by_(entries: 'dict[AccountT, int]',
                    currency: str, amount: int):
            try:
                result = next(to for (to, value) in entries.items()
                              if value == amount and to.currency == currency)
                del entries[result]
                return result
            except StopIteration:
                return None

        # Can this be cached?
        reconciled = (self.transaction.cleared
                      .filter(reconciled=True)
                      .values_list('account', flat=True))
        accounts = self.accountentry_set.entries()
        categories = self.categoryentry_set.entries()
        amounts = sorted((account.currency, amount)
                         for account, amount
                         in chain(accounts.items(), categories.items()))
        rows: list[TransactionPart.Row]
        rows = []
        for currency, amount in amounts:
            account = pop_by_(accounts, currency, amount)
            category = pop_by_(categories, currency, amount)
            if account or category:
                is_reconciled = (account and account.id) in reconciled
                rows.append(TransactionPart.Row(
                    account, category, amount, is_reconciled))
        return rows


class EntryManager(Generic[AccountT], models.Manager['Entry[AccountT]']):
    # This could be a generic arg actually...
    instance: TransactionPart  # When used as a relatedmanager

    def filter_for(self, budget: Budget):
        """Filter entries to ones visible to 'budget'."""
        source_visible = (Q(source__budget__budget_of_id=budget.owner())
                          | Q(source__budget__payee_of_id=budget.owner())
                          | (Q(source__name="")
                             & Q(source__budget__in=budget.friends.all())))
        sink_visible = (Q(sink__budget__budget_of_id=budget.owner())
                        | Q(sink__budget__payee_of_id=budget.owner())
                        | (Q(sink__name="")
                           & Q(sink__budget__in=budget.friends.all())))
        return (self.filter(source_visible, sink_visible)
                .select_related('sink__budget')
                .only('part_id', 'amount',
                      'sink__name', 'sink__budget__name', 'sink__budget__budget_of_id'))

    def entries(self) -> defaultdict[AccountT, int]:
        return sum_by((entry.sink, entry.amount) for entry in self.all())

    def flows(self) -> dict[tuple[AccountT, AccountT], int]:
        return {(entry.source, entry.sink): entry.amount
                for entry in self.all() if entry.amount > 0}

    def set_flows(self, flows: dict[tuple[AccountT, AccountT], int]):
        self.all().delete()
        updates = chain.from_iterable(
            (self.model(source=source, sink=sink, amount=amount,
                        part=self.instance),
             self.model(source=sink, sink=source, amount=-amount,
                        part=self.instance))
            for (source, sink), amount in flows.items() if amount)
        if updates:
            self.bulk_create(updates)


class Entry(Generic[AccountT], models.Model):
    class Meta:  # type: ignore
        abstract = True
        constraints = [models.UniqueConstraint(
            fields=["part", "source", "sink"], name="m2m_%(class)s")]
    objects: ClassVar[EntryManager[AccountT]] = EntryManager()  # type: ignore
    part = models.ForeignKey(TransactionPart, on_delete=models.CASCADE,
                             related_name="%(class)s_set")
    source: models.ForeignKey[AccountT]
    source_id: int
    sink: models.ForeignKey[AccountT]
    sink_id: int

    amount = models.BigIntegerField()

    @ property
    def accounts(self):
        return (self.source, self.sink)

    def __str__(self):
        return f"{self.source} -> {self.sink}: {self.amount}"


class AccountEntry(Entry[Account]):
    class Meta:  # type: ignore
        verbose_name_plural = 'accountentries'

    source = models.ForeignKey(Account, on_delete=models.PROTECT,
                               related_name="source_entries")  # make nameless?
    sink = models.ForeignKey(Account, on_delete=models.PROTECT,
                             related_name="entries")


class CategoryEntry(Entry[Category]):
    class Meta:  # type: ignore
        verbose_name_plural = 'categoryentries'

    source = models.ForeignKey(Category, on_delete=models.PROTECT,
                               related_name="source_entries")
    sink = models.ForeignKey(Category, on_delete=models.PROTECT,
                             related_name="entries")


def months_between(start: date, end: date):
    start = start.replace(day=1)
    while start <= end:
        yield start
        start = (start + timedelta(days=31)).replace(day=1)

# Some of these could be methods


def accounts_overview(budget: Budget):
    # TODO: Return totals and debts using the corresponding objects
    past = Q(entries__part__transaction__date__lte=date.today())
    sum_entries = Sum('entries__amount', filter=past, default=0)
    accounts = (Account.objects
                .filter(budget=budget)
                .annotate(balance=sum_entries)
                .exclude(closed=True, balance=0)
                .exclude(name='', balance=0)
                .order_by('order', 'group', 'name')
                .select_related('budget'))
    categories = (Category.objects
                  .filter(budget=budget)
                  .annotate(balance=sum_entries)
                  .exclude(closed=True, balance=0)
                  .order_by('order', 'group', 'name')
                  .select_related('budget'))
    currencies = {*budget.account_set.values_list('currency').distinct(),
                  *budget.category_set.values_list('currency').distinct()}

    past = Q(part__transaction__date__lte=date.today())
    sum_amount = Sum('amount', filter=past, default=0)
    gets = (CategoryEntry.objects
            .filter(source__currency=OuterRef('currency'),
                    source__budget=OuterRef('pk'),
                    sink__budget=budget)
            .values('source__budget')
            .values(sum=sum_amount))
    has = (AccountEntry.objects
           .filter(source__currency=OuterRef('currency'),
                   source__budget=OuterRef('pk'),
                   sink__budget=budget)
           .values('source__budget')
           .values(sum=sum_amount))
    debts = [Balance(budget, other, currency)
             for currency, in currencies
             for other in Budget.objects
             .annotate(currency=Value(currency),
                       balance=Coalesce(Subquery(gets), 0)
                       - Coalesce(Subquery(has), 0))
             .exclude(balance=0)]
    totals = [Total(budget, currency, total)
              for currency, total
              in sum_by((category.currency, category.balance)
                        for category in categories).items()]
    return (accounts, categories, debts, totals)


def category_balance(budget: Budget, start: date):
    end = (start + timedelta(days=31)).replace(day=1)
    return (Category.objects
            .filter(budget=budget)
            .annotate(
                balance=Sum(
                    'entries__amount',
                    filter=Q(entries__part__transaction__date__lt=start),
                    default=0),
                change=Sum(
                    'entries__amount',
                    filter=Q(entries__part__transaction__kind=Transaction.Kind.TRANSACTION,
                             entries__part__transaction__date__gte=start,
                             entries__part__transaction__date__lt=end),
                    default=0))
            .order_by('order', 'group', 'name'))


def budgeting_transaction(budget: Budget, date: date):
    return (Transaction.objects
            .filter(kind=Transaction.Kind.BUDGETING, date=date,
                    parts__categories__budget=budget)
            .first()
            ) or Transaction(date=date)


def budgeting_categories(budget: Budget, transaction: Transaction) -> list[Category]:
    assert transaction.date

    # Make sure these exist first
    for currency, in budget.category_set.values_list('currency').distinct():
        budget.get_inbox(Category, currency)
    balances = category_balance(budget, transaction.date)

    if transaction.pk:
        entries = transaction.parts.get().categoryentry_set.entries()
    else:
        entries = {}

    shown = {category for category in balances
             if category.balance or category.change or category in entries
             or (not category.is_inbox() and not category.closed)}
    currencies = {category.currency for category in shown}
    inboxes = {category for category in balances
               if category.is_inbox() and category.currency in currencies}
    shown |= inboxes
    balances = [category for category in balances if category in shown]

    return balances


def prior_budgeting_transaction(budget: Budget, date: date):
    return (Transaction.objects
            .filter(kind=Transaction.Kind.BUDGETING, date__lt=date,
                    parts__categories__budget=budget)
            .order_by('-date')
            .first())


def date_range(budget: Budget) -> tuple[date, date]:
    range = (Transaction.objects
             .filter(parts__categories__budget=budget)
             .aggregate(Max('date', default=date.today()),
                        Min('date', default=date.today())))
    return (min(range['date__min'], date.today()),
            max(range['date__max'], date.today()))<|MERGE_RESOLUTION|>--- conflicted
+++ resolved
@@ -218,20 +218,13 @@
             elif self.clearable and transaction.reconciled is None:
                 setattr(transaction, 'uncleared', True)
             else:
-<<<<<<< HEAD
-                total += getattr(transaction, 'change')
-                setattr(transaction, 'running_sum', total)
-            if transaction.date > date.today():
-                setattr(transaction, 'is_future', True)
-        return list(reversed(qs)), total
-=======
                 cleared += getattr(transaction, 'change')
                 setattr(transaction, 'running_sum', cleared)
-            if (not hasattr(transaction, 'is_inbox')
-                    and transaction.date and transaction.date <= date.today()):
+            if transaction.date and transaction.date > date.today():
+                setattr(transaction, 'is_future', True)
+            elif not hasattr(transaction, 'is_inbox'):
                 balance += getattr(transaction, 'change')
         return list(reversed(qs)), balance, cleared
->>>>>>> 1a8bc047
 
 
 AccountT = TypeVar('AccountT', bound=BaseAccount)
