from typing import Optional, Iterable, TypeVar, Type, Union, Any, Self, Generic
from collections import defaultdict, deque
import functools
from itertools import chain
from datetime import date, timedelta
from dataclasses import dataclass

from django.db import models, IntegrityError
from django.db.models import Q, Sum, F, OuterRef, Exists
from django.db.models.functions import Trunc
from django.urls import reverse
from django.contrib.auth.models import User, AnonymousUser, AbstractBaseUser

T = TypeVar('T')


class Id(models.Model):
    """Distinct identity for budgets, accounts, and categories"""
    id: models.BigAutoField
    of_budget: 'models.OneToOneField[Budget]'
    of_account: 'models.OneToOneField[Account]'
    of_category: 'models.OneToOneField[Category]'


class Budget(Id):
    class Meta:  # type: ignore
        constraints = [models.CheckConstraint(
            check=Q(budget_of__isnull=True) | Q(payee_of__isnull=True),
            name="cant_be_payee_and_budget")]

    id_ptr = models.OneToOneField(
        Id, related_name='of_budget',
        on_delete=models.CASCADE, parent_link=True)
    name = models.CharField(max_length=100)

    account_set: 'models.Manager[Account]'
    category_set: 'models.Manager[Category]'

    # This can easily be relaxed into a ForeignKey if we want to allow multiple
    # budgets
    budget_of_id: int
    budget_of = models.OneToOneField(
        User, blank=True, null=True, on_delete=models.SET_NULL)
    payee_of_id: int
    payee_of = models.ForeignKey(
        User, blank=True, null=True, on_delete=models.SET_NULL,
        related_name="payee_set")

    # Ignored for payees
    friends: 'models.ManyToManyField[Budget, Any]'
    friends = models.ManyToManyField('self', blank=True)

    def __str__(self):
        return self.name

    @functools.cache
    def get_absolute_url(self):
        return reverse('overview', kwargs={'budget_id': self.id})

    def get_inbox(self, cls: 'Type[AccountT]', currency: str
                  ) -> 'AccountT':
        return self.get_inbox_(cls, currency)

    @functools.cache
    def get_inbox_(self, cls: 'Type[AccountT]', currency: str) -> 'Any':
        return cls.objects.get_or_create(name="", budget=self,
                                         currency=currency)[0]

    def owner(self):
        return self.budget_of_id or self.payee_of_id

    def main_budget(self):
        if self.budget_of or not self.payee_of:
            return self
        return Budget.objects.get(budget_of_id=self.payee_of_id)

    def view_permission(self, user: Union[AbstractBaseUser, AnonymousUser]):
        return user.is_authenticated and user.pk == self.owner()

    def isvisible(self, other: 'Budget'):
        return ((self.owner() and self.owner() == other.owner())
                or other in self.friends.all())

    def visible_budgets(self):
        filter = Q(friends=self)
        if self.owner():
            filter |= (Q(friends__budget_of=self.owner()) |
                       Q(payee_of=self.owner()))
        return Budget.objects.filter(filter).distinct()


class Permissions:
    budget: Budget
    budgets: 'set[Budget]'

    def __init__(self, budget: Budget, budgets: 'Iterable[Budget]'):
        if not budget:
            raise ValueError('Budget is required')
        self.budget, self.budgets = budget, set(budgets)

    @functools.cached_property
    def connectivity(self):
        first = min(self.budgets, key=lambda budget: budget.id)
        rest = set(self.budgets) - {first}
        stack = [first]
        result: 'dict[Budget, Budget]' = {}
        while stack:
            budget = stack.pop()
            children = Permissions.visibility(budget, rest)
            rest -= set(children)
            stack.extend(children)
            result.update({other: budget for other in children})
        if rest:
            raise ValueError('Budgets are disconnected')
        reroot(result, self.budget)
        return result

    @functools.cached_property
    def visible(self):
        return set(Permissions.visibility(self.budget, self.budgets))

    def display_in(self, account: 'AccountT') -> 'AccountT':
        if self.budget.owner() == account.budget.owner():
            return account
        elif account.budget in self.visible:
            return account.to_inbox()
        else:
            return (self.connection(account.budget)
                    .get_inbox(type(account), account.currency))

    @staticmethod
    def visibility(budget: Budget, budgets: 'Iterable[Budget]'):
        return [other for other in budgets if other.isvisible(budget)]

    def connection(self, there: Budget):
        while there in self.connectivity:
            if self.connectivity[there] == self.budget:
                return there
            there = self.connectivity[there]
        raise ValueError('No connection')


def reroot(tree: 'dict[T, T]', node: T):
    if node in tree:
        parent = tree[node]
        del tree[node]
        while parent:
            parent2 = tree.get(parent)
            tree[parent] = node
            parent, node = parent2, parent


class BaseAccount(Id):
    """BaseAccounts describe a generic place money can be"""
    class Meta:  # type: ignore
        abstract = True
    id_ptr: models.OneToOneField[Id]
    name = models.CharField(max_length=100, blank=True)
    budget = models.ForeignKey(Budget, on_delete=models.CASCADE)
    budget_id: int  # Sigh
    balance: int
    entries: 'models.Manager[TransactionPart[Self]]'
    currency = models.CharField(max_length=5, blank=True)

    group = models.CharField(max_length=100, blank=True)
    order = models.IntegerField(default=0)
    closed = models.BooleanField(default=False)

    def kind(self) -> str:
        return ''

    @functools.cache
    def get_absolute_url(self):
        return reverse(self.kind(), kwargs={self.kind() + '_id': self.id})

    def is_inbox(self):
        return self.name == ""

    def __str__(self):
        if self.is_inbox():
            return f"{self.budget.name} ({self.currency})"
        else:
            return f"{self.budget.name} - {str(self.name)}  ({self.currency})"

    def name_for(self, user: Optional[User]):
        # This logic is duplicated in account_in_budget.html
        if self.budget.budget_of == user:
            return self.name or "Inbox"
        if isinstance(self, Category):
            return f"[{self.budget.name}]"
        return self.budget.name

    def to_inbox(self):
        if self.is_inbox():
            return self
        return self.budget.get_inbox(type(self), self.currency)


AccountT = TypeVar('AccountT', bound=BaseAccount)


class Account(BaseAccount):
    """Accounts describe the physical ownership of money."""
    id_ptr = models.OneToOneField(
        Id, related_name='of_account',
        on_delete=models.CASCADE, parent_link=True)

    def kind(self):
        return 'account'


class Category(BaseAccount):
    """Categories describe the conceptual ownership of money."""
    class Meta:  # type: ignore
        verbose_name_plural = "categories"

    id_ptr = models.OneToOneField(
        Id, related_name='of_category',
        on_delete=models.CASCADE, parent_link=True)

    def kind(self):
        return 'category'


@dataclass
class Balance:
    """A fake account representing the balance between two budgets."""
    budget: Budget
    other: Budget
    currency: str


def sum_by(input: 'Iterable[tuple[T, int]]') -> 'dict[T, int]':
    result: defaultdict[T, int] = defaultdict(int)
    for key, value in input:
        result[key] += value
    return {key: value for key, value in result.items() if value}


def valid_parts(parts: 'dict[AccountT, int]') -> bool:
    sums = sum_by((account.currency, parts[account]) for account in parts)
    return not any(sums.values())

# TODO: Consider creating a wrapper for a transaction from the perspective of
# one budget


class Transaction(models.Model):
    """A logical event involving moving money between accounts and categories"""
    id: models.BigAutoField
    date = models.DateField()
    description = models.CharField(blank=True, max_length=1000)
    accounts: 'models.ManyToManyField[Account, TransactionAccountPart]'
    account_parts: 'PartManager[Account]'
    accounts = models.ManyToManyField(
        Account, through='TransactionAccountPart',
        through_fields=('transaction', 'to'))
    categories: 'models.ManyToManyField[Category, TransactionCategoryPart]'
    category_parts: 'PartManager[Category]'
    categories = models.ManyToManyField(
        Category, through='TransactionCategoryPart',
        through_fields=('transaction', 'to'))

    class Kind(models.TextChoices):
        TRANSACTION = 'T', 'Transaction'
        BUDGETING = 'B', 'Budgeting'
    kind = models.CharField(max_length=1, choices=Kind.choices,
                            default=Kind.TRANSACTION)

    running_sum: int  # TODO this is gross, put in view logic

    def __str__(self):
        return str(self.date) + " " + self.description[0:100]

    @property
    def month(self) -> 'Optional[date]':
        return self.date and self.date.replace(day=1)

    @month.setter
    def month(self, value: 'Optional[date]'):
        self.date = value and value.replace(day=1)

    @property
    def budgets(self):
        return {part.to.budget for part
                in chain(self.account_parts.all(), self.category_parts.all())}

    def debts(self):
        owed = sum_by(chain(
            (((part.to.budget_id, part.to.currency), part.amount)
             for part in self.account_parts.all()),
            (((part.to.budget_id, part.to.currency), -part.amount)
             for part in self.category_parts.all())))
        owed = {currency: {debt[0][0]: debt[1] for debt in owed.items()
                           if debt[0][1] == currency}
                for currency in {to[1] for to in owed}}
        return combine_debts(owed)

    def visible_from(self, budget: Budget):
        return budget in self.budgets

    def parts(self, in_budget: Budget):
        permissions = Permissions(in_budget, self.budgets)
        return (self.account_parts.parts_in(permissions),
                self.category_parts.parts_in(permissions))

    def residual_parts_(self, in_budget: Budget):
        permissions = Permissions(in_budget, self.budgets)
        return (self.account_parts.residual_in(permissions),
                self.category_parts.residual_in(permissions))

    def set_parts(self, in_budget: Budget,
                  accounts: dict[Account, int], categories: dict[Category, int]):
        """Set the contents of this transaction from the perspective of one budget. 'accounts' and 'categories' both must to sum to zero."""
        if not valid_parts(accounts) or not valid_parts(categories):
            raise IntegrityError("Parts do not sum to zero")
        res_accounts, res_categories = self.residual_parts_(in_budget)
        accounts = {
            account: accounts.get(account, 0) + res_accounts.get(account, 0)
            for account in res_accounts.keys() | accounts.keys()}
        categories = {
            account: categories.get(account, 0) +
            res_categories.get(account, 0)
            for account in res_categories.keys() | categories.keys()}
        self.set_parts_raw(accounts, categories)

    def set_parts_raw(self,
                      accounts: dict[Account, int],
                      categories: dict[Category, int]):
        if not (self.account_parts.set_parts_raw(accounts) |
                self.category_parts.set_parts_raw(categories)):
            self.delete()

    def tabular(self, in_budget: Budget):
        def pop_by_(parts: 'dict[AccountT, int]',
                    currency: str, amount: int):
            try:
                result = next(part for (part, value) in parts.items()
                              if value == amount and part.currency == currency)
                del parts[result]
                return result
            except StopIteration:
                return None

        accounts, categories = self.parts(in_budget)
        amounts = sorted((account.currency, amount)
                         for account, amount
                         in chain(accounts.items(), categories.items()))
        rows: list[dict[str, Any]]
        rows = []
        for currency, amount in amounts:
            account = pop_by_(accounts, currency, amount)
            category = pop_by_(categories, currency, amount)
            if account or category:
                rows.append({'account': account, 'category': category,
                             'amount': amount})
        return rows

    def auto_description(self, in_account: BaseAccount):
        if self.kind == self.Kind.BUDGETING:
            return "Budget"
        if self.description:
            return self.description
        accounts, categories = self.parts(in_account.budget)
        names = (
            [account.name or "Inbox"
             for account in chain(accounts, categories)
             if account.budget.budget_of_id == in_account.budget.owner()
             and account != in_account] +
            list({account.budget.name
                  for account in chain(accounts, categories)
                  if account.budget.budget_of_id != in_account.budget.owner()
                  and account.budget != in_account.budget})
        )
        if len(names) > 2:
            names = names[:2] + ['...']
        return ", ".join(names)


def combine_debts(owed: 'dict[str, dict[int, int]]'):
    result: 'dict[tuple[str, int, int], int]' = {}
    for currency, debts in owed.items():
        amounts = deque(sorted((amount, budget)
                               for (budget, amount) in debts.items()
                               if amount != 0))
        amount, from_budget = 0, 0
        while amounts or amount:
            if not amount:
                amount, from_budget = amounts.popleft()
            if not amounts:
                raise ValueError("Debts do not sum to zero")
            other, to_budget = amounts.pop()
            result_amount = min(-amount, other)
            result[(currency, from_budget, to_budget)] = result_amount
            amount += other
            if amount > 0:
                amounts.append((amount, to_budget))
                amount = 0
    return result


def sum_debts(debts_1: 'dict[tuple[str, int, int], int]',
              debts_2: 'dict[tuple[str, int, int], int]'):
    keys = debts_1.keys() | debts_2.keys()
    return {key: debts_1.get(key, 0) + debts_2.get(key, 0) for key in keys}


class PartManager(Generic[AccountT],
                  models.Manager['TransactionPart[AccountT]']):
    instance: Transaction  # When used as a relatedmanager

    def parts_in(self, permissions: Permissions):
        return sum_by((permissions.display_in(part.to), part.amount)
                      for part in self.all())

    def residual_in(self, permissions: Permissions):
        """Returns a set of parts such that parts(b) + residual_parts(b) == self
        """
        result: defaultdict['AccountT', int] = defaultdict(int)
        for part in self.all():
            displayed = permissions.display_in(part.to)
            if displayed == part.to:
                result[part.to] = 0
            else:
                result[displayed] -= part.amount
                result[part.to] += part.amount
        return result

    def set_parts_raw(self, parts: dict[AccountT, int]):
        deletes = [to for to, amount in parts.items() if not amount]
        if deletes:
            self.filter(to__in=deletes).delete()
        updates = [self.model(to=to, amount=amount, transaction=self.instance)
                   for to, amount in parts.items() if amount]
        if updates:
            self.bulk_create(
                updates, update_conflicts=True,
                update_fields=['amount'],
                unique_fields=['to_id', 'transaction_id'])  # type: ignore (???)
        return bool(updates)


class TransactionPart(Generic[AccountT], models.Model):
    class Meta:  # type: ignore
        abstract = True
        constraints = [models.UniqueConstraint(fields=["transaction", "to"],
                                               name="m2m_%(class)s")]
    objects: PartManager[AccountT] = PartManager()
    transaction: models.ForeignKey[Transaction]
    amount = models.BigIntegerField()
    to: models.ForeignKey[AccountT]
    to_id: int

    @classmethod
    def update_(cls, transaction: Transaction, to: BaseAccount, amount: int):
        if amount == 0:
            cls.objects.filter(transaction=transaction, to=to).delete()
        else:
            cls.objects.update_or_create(
                transaction=transaction, to=to, defaults={'amount': amount})

    def __str__(self):
        return f"{self.to} + {self.amount}"


class TransactionAccountPart(TransactionPart[Account]):
    transaction = models.ForeignKey(Transaction, on_delete=models.CASCADE,
                                    related_name="account_parts")
    to = models.ForeignKey(Account, on_delete=models.PROTECT,
                           related_name="entries")


class TransactionCategoryPart(TransactionPart[Category]):
    transaction = models.ForeignKey(Transaction, on_delete=models.CASCADE,
                                    related_name="category_parts")
    to = models.ForeignKey(Category, on_delete=models.PROTECT,
                           related_name="entries")


@dataclass
class TransactionDebtPart:
    """Fake transaction part representing money owed"""
    transaction: Transaction
    # to: Balance ??
    amount: int
    running_sum: int


def creates_debt():
    account_sum = (Transaction.objects.filter(id=OuterRef('id'))
                   .annotate(b=F('accounts__budget_id'),
                             value=Sum('account_parts__amount'))
                   .exclude(value=0))
    category_sum = (Transaction.objects.filter(id=OuterRef('id'))
                    .annotate(b=F('categories__budget_id'),
                              value=Sum('category_parts__amount'))
                    .exclude(value=0))
    return Exists(account_sum.difference(category_sum).union(
        category_sum.difference(account_sum)))

<<<<<<< HEAD
def months_between(start: date, end: date):
    start = start.replace(day=1)
    while start <= end:
        yield start
        start = (start + timedelta(days=31)).replace(day=1)
=======
>>>>>>> e42102e3

def transactions_with_debt(budget_id: int) -> Iterable[Transaction]:
    filter = (Q(accounts__budget_id=budget_id) |
              Q(categories__budget_id=budget_id))
    qs = (Transaction.objects
          .filter(filter, creates_debt())
          .distinct()
          .order_by('date', '-kind')
          .prefetch_related('account_parts__to__budget',
                            'category_parts__to__budget'))
    total = 0
    for transaction in qs:
        for part in transaction.category_parts.all():
            if part.to.budget_id == budget_id:
                total += part.amount
        setattr(transaction, 'running_sum', total)
    return reversed(qs)


def entries_for(account: BaseAccount) -> Iterable[TransactionPart[BaseAccount]]:
    qs = (account.entries
          .order_by('transaction__date', '-transaction__kind')
          .prefetch_related('transaction__account_parts__to__budget__friends',
                            'transaction__category_parts__to__budget__friends'))
    total = 0
    for part in qs:
        total += part.amount
        setattr(part, 'running_sum', total)
    return reversed(qs)


def entries_for_balance(account: Balance) -> Iterable[TransactionDebtPart]:
    this, other = account.budget.id, account.other.id
    filter = (Q(accounts__budget_id=this) |
              Q(categories__budget_id=other) |
              Q(accounts__budget_id=other) |
              Q(categories__budget_id=this))
    qs = (Transaction.objects
          .filter(filter, creates_debt())
          .distinct()
          .order_by('date', '-kind')
          .prefetch_related('account_parts', 'category_parts',
                            'accounts__budget', 'categories__budget'))
    result: 'list[TransactionDebtPart]' = []
    total = 0
    for transaction in qs:
        debts = transaction.debts()
        amount = (debts.get((account.currency, this, other), 0)
                  - debts.get((account.currency, other, this), 0))
        total += amount
        result.append(TransactionDebtPart(transaction, amount, total))
    return reversed(result)


def accounts_overview(budget_id: int):
    accounts = (Account.objects
                .filter(budget_id=budget_id)
                .exclude(closed=True)
                .annotate(balance=Sum('entries__amount', default=0))
                .order_by('order', 'group', 'name')
                .select_related('budget'))
    categories = (Category.objects
                  .filter(budget_id=budget_id)
                  .exclude(closed=True)
                  .annotate(balance=Sum('entries__amount', default=0))
                  .order_by('order', 'group', 'name')
                  .select_related('budget'))
    transactions = transactions_with_debt(budget_id)
    debt_map = functools.reduce(
        sum_debts, (transaction.debts() for transaction in transactions), {})
    debts = ([(currency, Budget.objects.get(id=from_budget), -amount)
              for ((currency, from_budget, to_budget), amount)
              in debt_map.items()
              if to_budget == budget_id] +
             [(currency, Budget.objects.get(id=to_budget), amount)
             for ((currency, from_budget, to_budget), amount)
             in debt_map.items()
             if from_budget == budget_id])
    return (accounts, categories, debts)


def category_history(budget_id: int):
    return (TransactionCategoryPart.objects
            .filter(to__budget_id=budget_id,
                    transaction__kind=Transaction.Kind.TRANSACTION)
            .values('to', month=Trunc(F('transaction__date'), 'month'))
            .annotate(total=Sum('amount')))


def budgeting_transactions(budget_id: int):
    return (Transaction.objects
            .filter(kind=Transaction.Kind.BUDGETING,
                    category_parts__to__budget_id=budget_id)
            .distinct())<|MERGE_RESOLUTION|>--- conflicted
+++ resolved
@@ -498,14 +498,11 @@
     return Exists(account_sum.difference(category_sum).union(
         category_sum.difference(account_sum)))
 
-<<<<<<< HEAD
 def months_between(start: date, end: date):
     start = start.replace(day=1)
     while start <= end:
         yield start
         start = (start + timedelta(days=31)).replace(day=1)
-=======
->>>>>>> e42102e3
 
 def transactions_with_debt(budget_id: int) -> Iterable[Transaction]:
     filter = (Q(accounts__budget_id=budget_id) |
