--- conflicted
+++ resolved
@@ -3,13 +3,8 @@
 from django.db.models.functions import Trunc
 from django.contrib.auth.models import User
 from django.core.management.base import BaseCommand
-<<<<<<< HEAD
-from budget.models import (User, Budget, Account, Category, Transaction, TransactionPart,
-                           CategoryEntry, months_between)
-=======
 from budget.models import (Budget, Account, Category, Transaction,
                            CategoryPart, months_between, double_entrify, CategoryNote, AccountNote)
->>>>>>> bc8f1f91
 
 from typing import Any, Iterable, TypeVar, Callable
 from collections import defaultdict
@@ -49,9 +44,6 @@
     def from_row(row: 'list[str]') -> 'RawTransactionPartRecord':
         return RawTransactionPartRecord(*row)
 
-    def __str__(self):
-        return f"{self.Date}: {self.Account} - {self.Memo}"
-
 
 @dataclass
 class RawBudgetEventRecord:
@@ -91,7 +83,7 @@
     def category(self, name: str, group: str, currency: str):
         assert name
         return Category.objects.get_or_create(
-            budget=self.budget, name=name, currency=currency, defaults={'group': group})[0]
+            budget=self.budget, name=name, group=group, currency=currency)[0]
 
 
 ynab_currency = "CHF"
@@ -104,15 +96,6 @@
     help = "Import a YNAB budget"
 
     def handle(self, *args: Any, **options: Any):
-<<<<<<< HEAD
-        register_filename = "YNAB Export - Swiss Budget as of 2024-01-07 12-04/Swiss Budget as of 2024-01-07 12-04 - Register.csv"
-        self.process_csv(
-            register_filename, RawTransactionPartRecord.from_row, self.process_transactions)
-
-        budget_filename = "YNAB Export - Swiss Budget as of 2024-01-07 12-04/Swiss Budget as of 2024-01-07 12-04 - Budget.csv"
-        self.process_csv(
-            budget_filename, RawBudgetEventRecord.from_row, self.process_budget_events)
-=======
         user = User.objects.get(username="admin")
         target_budget = TargetBudget(Budget.objects.get_or_create(
             name="ynabimport", budget_of=user)[0])
@@ -140,7 +123,6 @@
         # TODO delete (or don't create??) any orphan notes
         # assert not AccountNote.objects.exclude(transaction__accounts = F('account'))
         # assert not CategoryNote.objects.exclude(transaction__categories = F('account'))
->>>>>>> bc8f1f91
 
     def process_csv(self,
                     target_budget: TargetBudget,
@@ -162,8 +144,8 @@
 
             if not current_date:
                 current_date = raw_transaction_part.Date
+                print(current_date)
                 day_transaction_parts.append(raw_transaction_part)
-                print(current_date)
             else:
                 if raw_transaction_part.Date == current_date:
                     day_transaction_parts.append(raw_transaction_part)
@@ -172,8 +154,7 @@
 
                     day_transaction_parts.clear()
                     current_date = raw_transaction_part.Date
-                    if current_date.startswith("01"):
-                        print(current_date)
+                    print(current_date)
                     day_transaction_parts.append(raw_transaction_part)
         self.process_day(target_budget, day_transaction_parts)
 
@@ -186,31 +167,14 @@
                 pass
             elif is_transfer(part):
                 transfer_key = get_transfer_key(part)
-                if transfer_key in unmatched_transfers:  # Non-split transfer
-                    unmatched_transfers[transfer_key].pop()
-                    self.save_transaction(target_budget, [part])
-                else:  # Some kind of transfer
+                if transfer_key in unmatched_transfers:
+                    other_part_ix = unmatched_transfers[transfer_key].pop()
+                    other_part = day_transaction_parts[other_part_ix]
+                    self.save_transaction(target_budget, [part, other_part])
+                else:
                     unmatched_transfers[expected_transfer_key(part)].append(ix)
-            else:  # Non-split non-transfer
+            else:  # is_singleton(part):
                 self.save_transaction(target_budget, [part])
-        # unmatched_transfers now contains the non-split sides of all the splits with transfers
-
-        # For no apparent reason, split transactions are represented differently depending on whether
-        # the main payee is a transfer ("split transfer"). If not, each part of the split has its own
-        # entry for both accounts and the main memo is dropped. If so, there is only one entry for
-        # the other account with everything lumped together, and the main memo is on that entry.
-
-        # Regular split with transfer -------------------------------------------------------------
-        # ZKB Current Acct   Holy Cow                      Quality of Life  a        Split (1/3)  x
-        # ZKB Current Acct   Transfer: Dan Tracking        Category 1       b        Split (2/3)  y
-        # ZKB Current Acct   Transfer: Dan Tracking        Category 2       c        Split (3/3)  z
-        # Dan Tracking       Transfer: ZKB Current Acct         -           -b       y
-        # Dan Tracking       Transfer: ZKB Current Acct         -           -c       z
-
-        # Split transfer --------------------------------------------------------------------------
-        # UZH Reimbursement  Transfer: ZKB Current Acct         -           - a - b  main
-        # ZKB Current Acct   Transfer: UZH Reimbursement   Halbtax          a        Split (1/2)  y
-        # ZKB Current Acct   Transfer: UZH Reimbursement   Reimbursements   b        Split (2/2)  z
 
         current_split: list[RawTransactionPartRecord] = []
         current_split_transfers: dict[tuple[str, str], int] = defaultdict(
@@ -224,21 +188,26 @@
             if is_transfer(part):
                 transfer_key = get_transfer_key(part)
                 if transfer_key in unmatched_transfers:
-                    unmatched_transfers[transfer_key].pop()
-                else:  # This is part of a split transfer
+                    other_part_ix = unmatched_transfers[transfer_key].pop()
+                    other_part = day_transaction_parts[other_part_ix]
+                    current_split.append(other_part)
+                else:
                     from_acc, to_acc, amount = transfer_key
                     current_split_transfers[(from_acc, to_acc)] += amount
+                pass
             if is_last_part_in_split(part):
-                # We have all the totals of split transfers, so we should be able to match them
                 for (from_acc, to_acc), amount in current_split_transfers.items():
                     transfer_key = (from_acc, to_acc, amount)
-                    unmatched_transfers[transfer_key].pop()
+                    other_part_ix = unmatched_transfers[transfer_key].pop()
+                    other_part = day_transaction_parts[other_part_ix]
+                    current_split.append(other_part)
                 current_split_transfers.clear()
                 self.save_transaction(target_budget, current_split)  # DOING
                 current_split = []
         assert not current_split
         assert not current_split_transfers
-        assert not any(unmatched_transfers.values()), unmatched_transfers
+        for l in unmatched_transfers.values():
+            assert not l
 
     def save_transaction(self, target_budget: TargetBudget,
                          raw_transaction_parts: 'list[RawTransactionPartRecord]'):
@@ -247,69 +216,6 @@
             first_raw_transaction_part.Date)  # filter for past dates
 
         kind = Transaction.Kind.TRANSACTION
-<<<<<<< HEAD
-        transaction = Transaction(date=date, kind=kind)
-        transaction.save()
-
-        for memo in {cleaned_memo(part) for part in raw_transaction_parts}:
-            account_entries: 'dict[Account, int]' = defaultdict(int)
-            category_entries: 'dict[Category, int]' = defaultdict(int)
-            for raw_transaction_part in raw_transaction_parts:
-                if cleaned_memo(raw_transaction_part) != memo:
-                    continue
-
-                raw_transaction_part_inflow = raw_transaction_part.TotalInflow()
-                raw_transaction_part_outflow = -raw_transaction_part_inflow
-
-                raw_account = raw_transaction_part.Account.removesuffix(
-                    " (Original)")
-                account = target_budget.account(raw_account, ynab_currency)
-                account_entries[account] += raw_transaction_part_inflow
-
-                # Category unset if: Transfer between regular accts, payment from off-budget acct,
-                # transfer between on- and off-budget (off budget side only). We deliberately ignore
-                # the categories in the third case (that is, off-budget accounts are moved into the
-                # budget).
-
-                if is_transfer(raw_transaction_part):
-                    # We only get one side of each transfer
-                    other_side = raw_transaction_part.Payee.removeprefix(
-                        ynab_transfer_prefix).removesuffix(" (Original)")
-                    account = target_budget.account(other_side, ynab_currency)
-                    account_entries[account] += raw_transaction_part_outflow
-
-                else:  # Payment to external payee
-                    raw_payee = raw_transaction_part.Payee
-
-                    if not raw_payee:  # Interest charge on an off-budget debt account
-                        raw_payee = f"Interest: {raw_transaction_part.Account}"
-                    raw_category_group_category = raw_transaction_part.CategoryGroupCategory
-                    if not raw_category_group_category:  # Payment from/to off-budget account
-                        raw_category_group_category = f"Off-budget: {raw_account}"
-
-                    payee = target_budget.payee(raw_payee)
-                    payee_account = payee.get_inbox(
-                        Account, currency=ynab_currency)
-                    account_entries[payee_account] += raw_transaction_part_outflow
-
-                    raw_category, raw_group = split_category_group_category(
-                        raw_category_group_category)
-                    category = target_budget.category(
-                        raw_category, raw_group, ynab_currency)
-                    category_entries[category] += raw_transaction_part_inflow
-                    payee_category = payee.get_inbox(
-                        Category, currency=ynab_currency)
-                    category_entries[payee_category] += raw_transaction_part_outflow
-                assert sum(category_entries.values()
-                           ) == 0, raw_transaction_part
-            assert sum(account_entries.values()) == 0, raw_transaction_parts[0]
-            assert len(account_entries) > 0, raw_transaction_parts[0]
-            transaction_part = TransactionPart(
-                transaction=transaction, note=memo)
-            transaction_part.save()
-            transaction_part.set_entries(
-                target_budget.budget, account_entries, category_entries)
-=======
 
         transaction = Transaction(date=date, kind=kind)
         transaction.save()
@@ -327,7 +233,6 @@
                 user=target_budget.budget.budget_of, transaction=transaction, account=account, note=note)
 
         return None
->>>>>>> bc8f1f91
 
     @transaction.atomic
     def process_budget_events(self, target_budget: TargetBudget, reader: 'Iterable[RawBudgetEventRecord]'):
@@ -381,7 +286,7 @@
         running_sums: dict[Category, int] = defaultdict(int)  # cat -> sum
 
         range = (Transaction.objects
-                 .filter(parts__categories__budget=target_budget.budget)
+                 .filter(categories__budget=target_budget.budget)
                  .aggregate(Max('date'), Min('date')))
         months = list(months_between(range['date__min'] or date.today(),
                                      range['date__max'] or date.today()))
@@ -405,15 +310,8 @@
 
             transaction = Transaction(date=month, kind=kind)
             transaction.save()
-<<<<<<< HEAD
-            part = TransactionPart(transaction=transaction)
-            part.save()
-            part.set_entries(target_budget.budget,
-                             accounts={}, categories=category_entries)
-=======
             transaction.set_parts_raw(
                 accounts={}, categories=transaction_category_parts)
->>>>>>> bc8f1f91
 
 
 def YNAB_string_to_date(ynab_string: str):
@@ -428,10 +326,6 @@
     parts = (re.sub(r"Split \(.*\) ", "", x.Memo)
              for x in raw_transaction_parts)
     return ", ".join({part for part in parts if part})
-
-
-def cleaned_memo(part: RawTransactionPartRecord):
-    return re.sub(r"^Split \(\d+/\d+\) ", "", part.Memo)
 
 
 def is_transfer(raw_transaction_part: RawTransactionPartRecord):
@@ -468,15 +362,9 @@
 
 
 def get_category_activity_iterable(category: Category):
-<<<<<<< HEAD
-    return (CategoryEntry.objects
-            .filter(sink=category)
-            .values_list(Trunc(F('part__transaction__date'), 'month'))
-=======
     return (CategoryPart.objects
             .filter(sink=category)
             .values_list(Trunc(F('transaction__date'), 'month'))
->>>>>>> bc8f1f91
             .annotate(total=Sum('amount'))
             .order_by('trunc1'))
 
