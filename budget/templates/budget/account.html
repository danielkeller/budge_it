--- conflicted
+++ resolved
@@ -82,69 +82,57 @@
                 <short-currency class="td number" value="{{transaction.running_sum}}" currency="{{ account.currency }}" id="total-{{transaction.id}}"></short-currency>
                 {% endif %}
 
-<<<<<<< HEAD
                 {% if account.clearable %}
                 <span class="td">
-                    {% if not transaction.is_inbox %}
+                    {% if transaction.is_inbox %}
+                    {% elif transaction.reconciled %}
+                    🔒
+                    {% else %}
                     <input type="checkbox"
                         name="clear"
                         hx-post="{% url 'clear' account.id transaction.id %}"
-                        hx-swap="none"
+                        hx-swap="none settle:0"
                         hx-on:dblclick="event.stopPropagation()"
                         {% if not transaction.uncleared %}checked{% endif %}>
-=======
-                    {% if account.clearable %}
-                    <span class="td">
-                        {% if transaction.is_inbox %}
-                        {% elif transaction.reconciled %}
-                        🔒
-                        {% else %}
-                        <input type="checkbox"
-                            name="clear"
-                            hx-post="{% url 'clear' account.id transaction.id %}"
-                            hx-swap="none settle:0"
-                            {% if not transaction.uncleared %}checked{% endif %}>
-                        {% endif %}
-                    </span>
->>>>>>> b8dac6d9
                     {% endif %}
                 </span>
                 {% endif %}
             </div>
             {% endfor %}
             {% endblock %}
-        </entry-list>
-        <div class="transaction-details">
-            {% for transaction in entries %}
-            <div data-id="{{transaction.id}}">
-                {% if transaction.kind != 'B' %}
-                {% for part in transaction.parts.all %}
-                <table>
-                    <th>Account</th>
-                    <th>Category</th>
-                    <th>Amount</th>
-                    {% for entry in part.tabular %}
-                    <tr class="{% cycle 'a' 'b' %}">
-                        <td>{% account_in_budget entry.account account.budget %}</td>
-                        <td>{% account_in_budget entry.category account.budget %}</td>
-                        {% firstof entry.account.currency entry.category.currency as currency %}
-                        <td class="number {% if currency == account.currency %}shortcurrency{% endif %}" data-currency="{{ currency }}">{{entry.amount}}</td>
-                    </tr>
+            </div>
+            </div>
+            <div class="transaction-details">
+                {% for transaction in entries %}
+                <div data-id="{{transaction.id}}">
+                    {% if transaction.kind != 'B' %}
+                    {% for part in transaction.parts.all %}
+                    <table>
+                        <th>Account</th>
+                        <th>Category</th>
+                        <th>Amount</th>
+                        {% for entry in part.tabular %}
+                        <tr class="{% cycle 'a' 'b' %}">
+                            <td>{% account_in_budget entry.account account.budget %}</td>
+                            <td>{% account_in_budget entry.category account.budget %}</td>
+                            {% firstof entry.account.currency entry.category.currency as currency %}
+                            <td class="number {% if currency == account.currency %}shortcurrency{% endif %}" data-currency="{{ currency }}">{{entry.amount}}</td>
+                        </tr>
+                        {% endfor %}
+                        {% resetcycle %}
+                    </table>
+                    {% if part.note %}<div>
+                        <pre>{{ part.note }}</pre>
+                    </div>{% endif %}
                     {% endfor %}
-                    {% resetcycle %}
-                </table>
-                {% if part.note %}<div>
-                    <pre>{{ part.note }}</pre>
-                </div>{% endif %}
+                    {% endif %}
+                    <div class="transaction-detail-edit"><a href="{% url 'edit' account.budget.id transaction.id %}?back={{ request.get_full_path|urlencode }}">
+                            {% if transaction.kind != 'B' %}Edit...
+                            {% else %}Edit budget...{% endif %}
+                        </a></div>
+                </div>
                 {% endfor %}
-                {% endif %}
-                <div class="transaction-detail-edit"><a href="{% url 'edit' account.budget.id transaction.id %}?back={{ request.get_full_path|urlencode }}">
-                        {% if transaction.kind != 'B' %}Edit...
-                        {% else %}Edit budget...{% endif %}
-                    </a></div>
             </div>
-            {% endfor %}
-        </div>
     </main>
     {% endspaceless %}
 </body>