--- conflicted
+++ resolved
@@ -1,17 +1,10 @@
 <span id="balance" data-currency="{{ account.currency }}" hx-swap-oob="true">{{ balance }}</span>
 {% for transaction in entries %}
-<<<<<<< HEAD
+{% if not transaction.is_inbox %}
 <short-currency class="td number"
     currency="{{ account.currency }}"
     value="{{ transaction.running_sum }}"
     id="total-{{transaction.id}}"
     hx-swap-oob="true"></short-currency>
-=======
-{% if not transaction.is_inbox %}
-<span class="td number shortcurrency"
-    data-currency="{{ account.currency }}"
-    id="total-{{transaction.id}}"
-    hx-swap-oob="true">{{transaction.running_sum}}</span>
 {% endif %}
->>>>>>> b8dac6d9
 {% endfor %}